{
  "object": {
    "pins": [
      {
        "package": "CommonMark",
        "repositoryURL": "https://github.com/SwiftDocOrg/CommonMark.git",
        "state": {
          "branch": "master",
          "revision": "00d3a8ce879b6578979a3470430867f85af26b92",
          "version": null
        }
      },
      {
        "package": "GraphViz",
        "repositoryURL": "https://github.com/SwiftDocOrg/GraphViz.git",
        "state": {
          "branch": null,
<<<<<<< HEAD
          "revision": "03405c13dc1c31f50c08bbec6e7587cbee1c7fb3",
          "version": null
=======
          "revision": "08e0cddd013fa2272379d27ec3e0093db51f34fb",
          "version": "0.1.0"
>>>>>>> b5274fbe
        }
      },
      {
        "package": "HypertextLiteral",
        "repositoryURL": "https://github.com/NSHipster/HypertextLiteral.git",
        "state": {
          "branch": null,
<<<<<<< HEAD
          "revision": "3e45da849e507d171c7264146176bb834a01be4f",
          "version": "0.0.2"
=======
          "revision": "8d31a0905c346a45c87773ad50862b5b3df8dff6",
          "version": "0.0.4"
>>>>>>> b5274fbe
        }
      },
      {
        "package": "Markup",
        "repositoryURL": "https://github.com/SwiftDocOrg/Markup.git",
        "state": {
          "branch": null,
          "revision": "9a429d0011d738059bc94f5f92ee406689597a91",
          "version": "0.0.3"
        }
      },
      {
        "package": "swift-argument-parser",
        "repositoryURL": "https://github.com/apple/swift-argument-parser.git",
        "state": {
          "branch": null,
          "revision": "8d31a0905c346a45c87773ad50862b5b3df8dff6",
          "version": "0.0.4"
        }
      },
      {
        "package": "cmark",
        "repositoryURL": "https://github.com/SwiftDocOrg/swift-cmark.git",
        "state": {
          "branch": null,
          "revision": "1168665f6b36be747ffe6b7b90bc54cfc17f42b7",
          "version": "0.28.3+20200207.1168665"
<<<<<<< HEAD
        }
      },
      {
        "package": "HTMLEntities",
        "repositoryURL": "https://github.com/IBM-Swift/swift-html-entities.git",
        "state": {
          "branch": null,
          "revision": "744c094976355aa96ca61b9b60ef0a38e979feb7",
          "version": "3.0.14"
=======
>>>>>>> b5274fbe
        }
      },
      {
        "package": "SwiftSyntax",
        "repositoryURL": "https://github.com/apple/swift-syntax.git",
        "state": {
          "branch": "0.50200.0",
          "revision": "0688b9cfc4c3dd234e4f55f1f056b2affc849873",
          "version": null
        }
      },
      {
        "package": "SwiftMarkup",
        "repositoryURL": "https://github.com/SwiftDocOrg/SwiftMarkup.git",
        "state": {
          "branch": null,
          "revision": "431f418ae1833a312646e934a2891e778c1b03b0",
          "version": "0.0.5"
        }
      },
      {
        "package": "SwiftSemantics",
        "repositoryURL": "https://github.com/SwiftDocOrg/SwiftSemantics.git",
        "state": {
          "branch": "swift-5.2",
          "revision": "4fdc48bddbbb8311079ed111e5a4f2b92423b05c",
<<<<<<< HEAD
          "version": null
        }
      },
      {
        "package": "SwiftSyntaxHighlighter",
        "repositoryURL": "https://github.com/NSHipster/SwiftSyntaxHighlighter.git",
        "state": {
          "branch": null,
          "revision": "fe39b4ec07e1e37872adf4b506d223ab27cf8cea",
=======
>>>>>>> b5274fbe
          "version": null
        }
      }
    ]
  },
  "version": 1
}<|MERGE_RESOLUTION|>--- conflicted
+++ resolved
@@ -15,13 +15,8 @@
         "repositoryURL": "https://github.com/SwiftDocOrg/GraphViz.git",
         "state": {
           "branch": null,
-<<<<<<< HEAD
           "revision": "03405c13dc1c31f50c08bbec6e7587cbee1c7fb3",
           "version": null
-=======
-          "revision": "08e0cddd013fa2272379d27ec3e0093db51f34fb",
-          "version": "0.1.0"
->>>>>>> b5274fbe
         }
       },
       {
@@ -29,13 +24,8 @@
         "repositoryURL": "https://github.com/NSHipster/HypertextLiteral.git",
         "state": {
           "branch": null,
-<<<<<<< HEAD
-          "revision": "3e45da849e507d171c7264146176bb834a01be4f",
-          "version": "0.0.2"
-=======
           "revision": "8d31a0905c346a45c87773ad50862b5b3df8dff6",
           "version": "0.0.4"
->>>>>>> b5274fbe
         }
       },
       {
@@ -63,7 +53,6 @@
           "branch": null,
           "revision": "1168665f6b36be747ffe6b7b90bc54cfc17f42b7",
           "version": "0.28.3+20200207.1168665"
-<<<<<<< HEAD
         }
       },
       {
@@ -73,8 +62,6 @@
           "branch": null,
           "revision": "744c094976355aa96ca61b9b60ef0a38e979feb7",
           "version": "3.0.14"
-=======
->>>>>>> b5274fbe
         }
       },
       {
@@ -101,7 +88,6 @@
         "state": {
           "branch": "swift-5.2",
           "revision": "4fdc48bddbbb8311079ed111e5a4f2b92423b05c",
-<<<<<<< HEAD
           "version": null
         }
       },
@@ -111,8 +97,6 @@
         "state": {
           "branch": null,
           "revision": "fe39b4ec07e1e37872adf4b506d223ab27cf8cea",
-=======
->>>>>>> b5274fbe
           "version": null
         }
       }
