# swift-doc

![CI][ci badge]

A package for generating documentation for Swift projects.

Given a directory of Swift files,
`swift-doc` generates HTML or CommonMark (Markdown) files
for each class, structure, enumeration, and protocol
as well as top-level type aliases, functions, and variables.

**Example Output**

- [HTML][swiftsemantics html]
- [CommonMark / GitHub Wiki][alamofire wiki]

## Requirements

- Swift 5.2

## Command-Line Utility

`swift-doc` can be used from the command-line on macOS and Linux.

### Installation

#### Homebrew

Run the following command to install using [Homebrew](https://brew.sh/):

```terminal
$ brew install swiftdocorg/formulae/swift-doc
```

#### Manually

Run the following commands to build and install manually:

```terminal
$ git clone https://github.com/SwiftDocOrg/swift-doc
$ cd swift-doc
$ make install
```

### Usage

    OVERVIEW: A utility for generating documentation for Swift code.
    
    USAGE: swift doc <subcommand>
    
    OPTIONS:
      --version               Show the version.
      -h, --help              Show help information.
    
    SUBCOMMANDS:
      generate                Generates Swift documentation
      coverage                Generates documentation coverage statistics for Swift
                              files
      diagram                 Generates diagram of Swift symbol relationships

> **Note**:
> The `swift` driver provides extensibility through subcommands.
> If you type an unknown subcommand like `swift foo`,
> the system looks for a command called `swift-foo` in your `PATH`.
> This mechanism allows `swift-doc` to be run either directly or as `swift doc`.

#### swift-doc generate

    OVERVIEW: Generates Swift documentation

<<<<<<< HEAD
    USAGE: swift-doc generate [<inputs> ...] --module-name <module-name> [--output <output>] [--format <format>] [--base-url <base-url>]
=======
    USAGE: swift doc generate [<inputs> ...] --module-name <module-name> [--output <output>] [--format <format>]
>>>>>>> 034506af

    ARGUMENTS:
      <inputs>                One or more paths to Swift files 

    OPTIONS:
      -n, --module-name <module-name>
                              The name of the module 
      -o, --output <output>   The path for generated output (default:
                              .build/documentation)
      -f, --format <format>   The output format (default: commonmark)
      --base-url <base-url>   The base URL used for all relative URLs in generated
                              documents. (default: /)
      -h, --help              Show help information.

The `generate` subcommand 
takes one or more paths and enumerates them recursively,
collecting all Swift files into a single "module"
and generating documentation accordingly.

```terminal
$ swift doc generate path/to/SwiftProject/Sources --module-name SwiftProject
$ tree .build/documentation
$ documentation/
├── Home
├── (...)
├── _Footer.md
└── _Sidebar.md
```

By default,
output files are written to `.build/documentation`
in CommonMark / GitHub Wiki format,
but you can change that with the `--output` and `--format` option flags.

```terminal
$ swift doc generate path/to/SwiftProject/Sources --module-name SwiftProject --output Documentation --format html
$ Documentation/
├── (...)
└── index.html
```

#### swift-doc coverage

    OVERVIEW: Generates documentation coverage statistics for Swift files

    USAGE: swift doc coverage [<inputs> ...] [--output <output>]

    ARGUMENTS:
      <inputs>                One or more paths to Swift files 

    OPTIONS:
      -o, --output <output>   The path for generated report 
      -h, --help              Show help information.

The `coverage` subcommand
generates documentation coverage statistics for Swift files.

```terminal
$ git clone https://github.com/SwiftDocOrg/SwiftSemantics.git

$ swift run swift-doc coverage SwiftSemantics/Sources --output "dcov.json"
$ cat dcov.json | jq ".data.totals"
{
  "count": 207,
  "documented": 199,
  "percent": 96.1352657004831
}

$ cat dcov.json | jq ".data.symbols[] | select(.documented == false)"
{
  "file": "SwiftSemantics/Supporting Types/GenericRequirement.swift",
  "line": 67,
  "column": 6,
  "name": "GenericRequirement.init?(_:)",
  "type": "Initializer",
  "documented": false
}
...
```

While there are plenty of tools for assessing test coverage for code,
we weren't able to find anything analogous for documentation coverage.
To this end,
we've contrived a simple JSON format
[inspired by llvm-cov](https://reviews.llvm.org/D22651#change-xdePaVfBugps).

If you know of an existing standard
that you think might be better suited for this purpose,
please reach out by [opening an Issue][open an issue]!

#### swift-doc diagram

    OVERVIEW: Generates diagram of Swift symbol relationships

    USAGE: swift doc diagram [<inputs> ...]

    ARGUMENTS:
      <inputs>                One or more paths to Swift files 

    OPTIONS:
      -h, --help              Show help information.

The `diagram` subcommand
generates a graph of APIs in [DOT format][dot]
that can be rendered by [GraphViz][graphviz] into a diagram.

```terminal
$ swift run swift-doc diagram Alamofire/Source > graph.dot
$ head graph.dot
digraph Anonymous {
  "Session" [shape=box];
  "NetworkReachabilityManager" [shape=box];
  "URLEncodedFormEncoder" [shape=box,peripheries=2];
  "ServerTrustManager" [shape=box];
  "MultipartFormData" [shape=box];

  subgraph cluster_Request {
    "DataRequest" [shape=box];
    "Request" [shape=box];

$ dot -T svg graph.dot > graph.svg
```

Here's an excerpt of the graph generated for Alamofire:

![Excerpt of swift-doc-api Diagram for Alamofire](https://user-images.githubusercontent.com/7659/73189318-0db0e880-40d9-11ea-8895-341a75ce873c.png)

## GitHub Action

This repository also hosts a [GitHub Action][github actions]
that you can incorporate into your project's workflow.

The CommonMark files generated by `swift-doc`
are formatted for publication to your project's [GitHub Wiki][github wiki],
which you can do with
[github-wiki-publish-action][github-wiki-publish-action].
Alternatively,
you could specify HTML format publish documentation to
[GitHub Pages](https://pages.github.com)
or bundle them into a release artifact.

### Inputs

- `inputs`:
  A path to a directory containing Swift (`.swift`) files in your workspace.
  (Default: `"./Sources"`)
- `format`:
  The output format (`"commonmark"` or `"html"`)
  (Default: `"commonmark"`)
- `module-name`:
  The name of the module.
- `output`:
  The path for generated output.
  (Default: `"./.build/documentation"`)

### Example Workflow

```yml
# .github/workflows/documentation.yml
name: Documentation

on: [push]

jobs:
  build:
    runs-on: ubuntu-latest

    steps:
      - uses: actions/checkout@v1
      - name: Generate Documentation
        uses: SwiftDocOrg/swift-doc@master
        with:
          inputs: "Sources"
          module-name: MyLibrary
          output: "Documentation"
      - name: Upload Documentation to Wiki
        uses: SwiftDocOrg/github-wiki-publish-action@v1
        with:
          path: "Documentation"
        env:
          GH_PERSONAL_ACCESS_TOKEN: ${{ secrets.GH_PERSONAL_ACCESS_TOKEN }}
```

## Development

### Web Assets

CSS assets used by the HTML output format
are processed and generated by [PostCSS](https://postcss.org).
To make changes to these assets,
you'll need to have [Node.js](https://nodejs.org/en/)
and a package manager, such as [`npm`](https://www.npmjs.com),
installed on your machine.

Navigate to the `.node` directory
and run `npm install` to download the required tools and libraries.

```terminal
$ cd .node
$ npm install
```

> **Note**:
> `package.json` is located at a hidden `.node` subdirectory
> to prevent Xcode from displaying or indexing the contents of `node_modules`
> when opening the main project.

From the `.node` directory,
run the `watch` script
to start watching for changes to files in the `Assets` folder.
Whenever an asset source file is added, removed, or updated,
its corresponding (unoptimized) product is automatically generated
in the `Resources` folder.

```terminal
$ npm run watch
```

When you're happy with the results,
commit any changes to the source files in `Assets`
as well as the generated files in `Resources`.

```terminal
$ git add Assets Resources
$ git commit
```

## License

MIT

## Contact

Mattt ([@mattt](https://twitter.com/mattt))

[ci badge]: https://github.com/SwiftDocOrg/swift-doc/workflows/CI/badge.svg
[alamofire wiki]: https://github.com/SwiftDocOrg/Alamofire/wiki
[swiftsemantics html]: https://swift-doc-preview.netlify.app
[github wiki]: https://help.github.com/en/github/building-a-strong-community/about-wikis
[github actions]: https://github.com/features/actions
[swiftsyntax]: https://github.com/apple/swift-syntax
[swiftsemantics]: https://github.com/SwiftDocOrg/SwiftSemantics
[swiftmarkup]: https://github.com/SwiftDocOrg/SwiftMarkup
[commonmark]: https://github.com/SwiftDocOrg/CommonMark
[github-wiki-publish-action]: https://github.com/SwiftDocOrg/github-wiki-publish-action
[open an issue]: https://github.com/SwiftDocOrg/swift-doc/issues/new
[jazzy]: https://github.com/realm/jazzy
[swift number protocols diagram]: https://nshipster.com/propertywrapper/#swift-number-protocols
[protocol-oriented programming]: https://asciiwwdc.com/2015/sessions/408
[apple documentation]: https://developer.apple.com/documentation
[se-0195]: https://github.com/apple/swift-evolution/blob/master/proposals/0195-dynamic-member-lookup.md
[se-o258]: https://github.com/apple/swift-evolution/blob/master/proposals/0258-property-wrappers.md
[se-xxxx]: https://github.com/apple/swift-evolution/blob/9992cf3c11c2d5e0ea20bee98657d93902d5b174/proposals/XXXX-function-builders.md
[swiftdoc.org]: https://swiftdoc.org
[jazzy swiftsemantics]: https://swift-semantics-jazzy.netlify.com
[swift-doc swiftsemantics]: https://github.com/SwiftDocOrg/SwiftSemantics/wiki
[@natecook1000]: https://github.com/natecook1000
[nshipster]: https://nshipster.com
[dependency hell]: https://github.com/apple/swift-package-manager/tree/master/Documentation#dependency-hell
[pcre]: https://en.wikipedia.org/wiki/Perl_Compatible_Regular_Expressions
[dot]: https://en.wikipedia.org/wiki/DOT_(graph_description_language)
[graphviz]: https://www.graphviz.org<|MERGE_RESOLUTION|>--- conflicted
+++ resolved
@@ -68,11 +68,7 @@
 
     OVERVIEW: Generates Swift documentation
 
-<<<<<<< HEAD
-    USAGE: swift-doc generate [<inputs> ...] --module-name <module-name> [--output <output>] [--format <format>] [--base-url <base-url>]
-=======
-    USAGE: swift doc generate [<inputs> ...] --module-name <module-name> [--output <output>] [--format <format>]
->>>>>>> 034506af
+    USAGE: swift doc generate [<inputs> ...] --module-name <module-name> [--output <output>] [--format <format>] [--base-url <base-url>]
 
     ARGUMENTS:
       <inputs>                One or more paths to Swift files 
